from __future__ import annotations

__all__ = [
    'CacheItem',
]

from typing import IO, Type
import os

from pypath_common import _misc

from cache_manager import _open
from cache_manager._status import Status
import cache_manager
import cache_manager.utils as _utils


class CacheItem:
    """
    Cache item class, stores a single cache item information.

    NOTE: Alternative creation function can be found in the class method `new`.
    The `__init__` method creates an instance based on the `key` attribute
    (generally for internal use), while the `new` method takes a URI and is more
    intended for user interface.

    Args:
        key:
            Unique key name for the item. The creation method
            `CacheItem.new` provides it automatically as an alphanumeric
            string (see `CacheItem.serialize` for details).
        version:
            Version number of the item. Optional, defaults to `1`.
        status:
            Status of the entry as integer (see `_status.Status` for more
            info). Optional, defaults to `1`.
        date:
            Date of the entry, if none is provided, takes the current time.
            Optional, defaults to `None`.
        filename:
            Name of the file associated to the item. Optional, defaults to
            `None`.
        ext:
            Extension of the file associated to the item. Optional, defaults
            to `None` (automatically extracted from the file name).
        label:
            Label for the item (e.g. type, group, category...). Optional,
            defaults to `None`
        attrs:
            Extra attributes associated to the item. Keys are the attribute
            names and values their content. These attributes will be stored
            in the attribute tables according to their data type
            automatically. Optional, defaults to `None`.
        _id:
            Internal ID number. Optional, defaults to `None`.
        last_read:
            Date of last reading of the entry. Optional, defaults to `None`.
        last_search:
            Date of last search for the item. Optional, defaults to `None`.
        read_count:
            Counter of reads for the item. Optional, defaults to `None`.
        search_count:
            Counter for the times the item has been searched. Optional,
            defaults to `None`.
        cache:
            The `Cache` instance where the item belongs. Optional, defaults
            to `None`.

    Attrs:
        key:
            Unique key name for the item.
        version:
            Current version number of the item.
        date:
            Creation date of the entry.
        filename:
            Name of the file associated to the item.
        ext:
            Extension of the file associated to the item.
        label:
            Item label (e.g. type, group, category...).
        attrs:
            Extra attributes associated to the item. Keys are the attribute
            names and values their content.
        last_read:
            Date of last reading of the entry.
        last_search:
            Date of last search for the item.
        read_count:
            Counter of reads for the item.
        search_count:
            Counter for the times the item has been searched.
        cache:
            The `Cache` instance where the item belongs.
        cache_fname:
            The file name of the associated file in the cache database.
        path:
            Path to the file associated to the item.
        rstatus:
            Current status of the item instance.
        status:
            Status of the item as registered in the `Cache`.
        uri:
            Uniform Resource Identifier.
        version_id:
            Identifier as a combination of item key and version number.
    """

    def __init__(
            self,
            key: str,
            version: int = 1,
            status: int = 0,
            params: dict | None = None,
            date: str = None,
            filename: str = None,
            ext: str | None = None,
            label: str | None = None,
            attrs: dict | None = None,
            _id: int | None = None,
            last_read: str = None,
            last_search: str = None,
            read_count: int | None = None,
            search_count: int | None = None,
            cache: Type[cache_manager.Cache] | None = None,
    ):

        self.key = key
        self.version = version
        self._status = status
        self.params = params or {}
        self.date = date
        self.filename = filename
        self.ext = ext
        self.label = label
        self.attrs = attrs or {}
        self._id = _id
        self.last_read = last_read
        self.last_search = last_search
        self.read_count = read_count
        self.search_count = search_count
        self.cache = cache
        self._setup()


    # FIXME: prints CacheItem instance rstatus, not the Cache status
    def __repr__(self):

        return (
            f'CacheItem[{self.uri or self.key} V:{self.version} '
            f'{Status(self.rstatus).name}]'
        )


    @classmethod
    def new(
        cls,
        uri: str | None = None,
        params: dict | None = None,
        version: int = 0,
        status: int = 0,
        date: str = None,
        filename: str = None,
        ext: str | None = None,
        label: str | None = None,
        attrs: dict | None = None,
        last_read: str = None,
        last_search: str = None,
        read_count: int = 0,
        search_count: int = 0,
        cache: None = None,
    ) -> CacheItem:
        """
        Creates a new item.

        Args:
            uri:
                Uniform Resource Identifier. Optional, defaults to `None`.
            params:
                Collection of parameters passed to the `__init__` method in dict
                format where key-value pairs correspond to parameter-value
                respectively. Optional, defaults to `None`.
            version:
                The version nuber of the new item. Optional, defaults to `0`.
            status:
                Status of the new item. Optional, defaults to `0`.
            date:
                Date of the entry, if none is provided, takes the current time.
                Optional, defaults to `None`.
            filename:
                Name of the file associated to the item. Optional, defaults to
                `None`.
            ext:
                Extension of the file associated to the item. Optional, defaults
                to `None` (automatically extracted from the file name).
            label:
                Label for the item (e.g. type, group, category...). Optional,
                defaults to `None`
            attrs:
                Extra attributes associated to the item. Keys are the attribute
                names and values their content. These attributes will be stored
                in the attribute tables according to their data type
                automatically. Optional, defaults to `None`.
            last_read:
                Date of last reading of the entry. Optional, defaults to `None`.
            last_search:
                Date of last search for the item. Optional, defaults to `None`.
            read_count:
                Counter of reads for the item. Optional, defaults to `0`.
            search_count:
                Counter for the times the item has been searched. Optional,
                defaults to `0`.
            cache:
                The `Cache` instance where the item belongs. Optional, defaults
                to `None`.

        Returns:
            Instance of the newly created `CacheItem`.
        """

        params = params or {}
        attrs = attrs or {}

        if uri:
            params['_uri'] = uri

<<<<<<< HEAD
        attrs = {
            'attrs': attrs,
            'params': params,
        }

=======
>>>>>>> b87dba7a
        key = cls.serialize(params)

        args = {
            k: v for k, v in locals().items()
            if k not in ['uri', 'cls']
        }

        return cls(**args)


    @classmethod
    def serialize(cls, params: dict | None = None) -> str:
        """
        Serializes the parameters dictionary and hashes the result to generate
        an identifier. See `_utils.hash` for more information.

        Args:
            params:
                The parameters dictionary to generate the hash from.

        Returns:
            The resulting hash from the serailized parameters.
        """

        params = params or {}

        return _utils.hash(params)


    @property
    def cache_fname(self) -> str:
        """
        Gives the file name as stored in the cache.

        Returns:
            Combination of `version_id` (key + version) and the file extension.
        """

        ext = f'.{self.ext}' if self.ext else ''

        return f'{self.version_id}{ext}'


    @property
    def path(self) -> str:
        """
        Gives the path of the file.

        Returns:
            The path to the cache item file (generally the cache path + the
            `cache_fname`).
        """

        d = self.cache.dir if self.cache else ''

        return os.path.join(d, self.cache_fname)


    @property
    def rstatus(self) -> int:
        """
        Gives the current status for the cache item instance.

        Returns:
            The integer value defining the status.
        """

        return self._status


    @property
    def status(self) -> int:
        """
        Gives the current status for the cache item as stored in the cache (if
        any, otherwise returns the status as stored in the `CacheItem`).

        Returns:
            The integer value defining the status.
        """

        return getattr(self._from_main(), '_status', self._status)


    @status.setter
    def status(self, value: int):
        """
        Sets the status to a given value, updating it in the associated `Cache`
        instance if available.

        Args:
            value:
                The value defining the new status to be set.
        """

        if self.cache:

            self.cache.update_status(
                key=self.key,
                version=self.version,
                status=value,
            )

        self._status = value


    @property
    def uri(self) -> str | None:
        """
        Provides the Uniform Resource Identifier if available.

        Returns:
            The Uniform Resource Identifier or `None` if not defined.
        """

        return self.attrs.get('_uri', None)


    @property
    def version_id(self) -> str:
        """
        Gives the unique version identifier based on the key of the item and the
        version number.

        Returns:
            Version identifier as [key]-[version].
        """

        return f'{self.key}-{self.version}'


    def failed(self):
        """
        Sets the status to failed.
        """

        self.status = Status.FAILED.value


    def open(self, **kwargs) -> str | IO | dict[str, str | IO] | None:
        """
        Opens the file in reading mode.

        Args:
            **kwargs:
                Keyword arguments are passed directly to the `Opener` class.

        Returns:
            The resulting opened file content. The type of content will depend
            on the passed arguments. See the `Opener` documentation for more
            details.
        """

        if self.status == Status.READY.value:

            return self._open(**kwargs).get('result', None)


    def ready(self):
        """
        Sets the status to ready.
        """

        self.status = Status.READY.value


    def remove(self, disk: bool = False, keep_record: bool = True):
        """
        Removes the item from the cache database (if available).

        Args:
            disk:
                Whether to also remove the file from disk. Optional, defaults to
                `False`.
            keep_record:
                Whether to keep the record in the database (i.e. marks the item
                status as trashed without actually deleting the record).
                Optional, defaults to `True`.
        """

        if self.cache:

            self.cache.remove(
                key=self.key,
                version=self.version,
                disk=disk,
                keep_record=keep_record,
            )


    def _from_main(self) -> CacheItem | None:
        """
        Retrieves the cache item instance from the cache database instance if
        available.

        Returns:
            The `CacheItem` instance retrieved as in the database.
        """

        if self.cache:

            return self.cache.by_key(self.key, self.version)


    def _open(self, **kwargs) -> _open.Opener:
        """
        Generates the `Opener` instance that opens the item file.

        Args:
            **kwargs:
                Keyword arguments are passed directly to the `Opener` class.

        Returns:
            The resulting `Opener` instance with the opened file. The type of
            content will depend on the passed arguments. See the `Opener`
            documentation for more details.
        """

        self.cache._accessed(self._id)

        return _open.Opener(self.path, **kwargs)


    def _setup(self):
        """
        Sets up default values for a new instance of a cache item. This infers
        file name, extension and date in case these are not provided.
        """

        self.filename = (
            self.filename or
            os.path.basename(self.uri or '') or
            self.cache_fname
        )
        self.ext = self.ext or os.path.splitext(self.filename)[-1][1:] or None
        self.date = self.date or _utils.parse_time()<|MERGE_RESOLUTION|>--- conflicted
+++ resolved
@@ -222,16 +222,9 @@
         attrs = attrs or {}
 
         if uri:
+
             params['_uri'] = uri
 
-<<<<<<< HEAD
-        attrs = {
-            'attrs': attrs,
-            'params': params,
-        }
-
-=======
->>>>>>> b87dba7a
         key = cls.serialize(params)
 
         args = {
